--- conflicted
+++ resolved
@@ -110,11 +110,8 @@
       RestoreNoCache="$(RestoreNoCache)"
       RestoreIgnoreFailedSources="$(RestoreIgnoreFailedSources)"
       RestoreRecursive="$(RestoreRecursive)"
-<<<<<<< HEAD
-      RestoreForce="$(RestoreForce)" />
-=======
+      RestoreForce="$(RestoreForce)"
       HideWarningsAndErrors="$(HideWarningsAndErrors)"/>
->>>>>>> 92ed4142
   </Target>
 
   <!--
